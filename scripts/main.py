--- conflicted
+++ resolved
@@ -17,13 +17,6 @@
 import yaml
 import argparse
 
-<<<<<<< HEAD
-class Argument(Enum):
-    """This class is used to define the different arguments that can be passed"""
-    CONTINUOUS_MODE = "continuous-mode"
-    SPEAK_MODE = "speak-mode"
-=======
->>>>>>> df6c0f31
 
 def print_to_console(
         title,
